#pragma once

#include "../Utils/Set.h"

#include "../../../addons/ofxLiquidEvent/src/ofxLiquidEvent.h"
#include "../../../addons/ofxCvGui/src/ofxCvGui/Element.h"

#include <string>
#include <memory>
#include <vector>

#include "ofxRulr/Graph/Editor/PinView.h"
#include "ofxRulr/Exception.h"

using namespace std;

namespace ofxRulr {
	namespace Graph {
		class Node;

		class AbstractPin : public ofxCvGui::Element {
		public:
			AbstractPin(string name);
			virtual string getTypeName() = 0;
			virtual string getNodeTypeName() = 0;
			virtual void connect(shared_ptr<Nodes::Base> node) = 0;
			virtual void resetConnection() = 0;
			virtual bool isConnected() const = 0;
			virtual bool checkSupports(shared_ptr<Nodes::Base>) const = 0;
			virtual shared_ptr<Nodes::Base> getConnectionUntyped() const = 0;

			virtual shared_ptr<ofImage> getNodeIcon() = 0;
			virtual const ofColor & getNodeColor() const = 0;
			
			string getName() const;
			ofVec2f getPinHeadPosition() const;
			
			ofxLiquidEvent<ofEventArgs> onBeginMakeConnection;
			ofxLiquidEvent<ofxCvGui::MouseArguments> onReleaseMakeConnection;

			ofxLiquidEvent<shared_ptr<Nodes::Base>> onNewConnectionUntyped;
			ofxLiquidEvent<shared_ptr<Nodes::Base>> onDeleteConnectionUntyped;
		protected:
			shared_ptr<Editor::PinView> pinView;
		private:
			const string name;
			ofVec2f pinHeadPosition;
			ofVec2f globalElementPosition;
		};

		template<typename NodeType>
		class Pin : public AbstractPin {
		public:
			Pin(string name) : AbstractPin(name) {
				this->pinView->template setup<NodeType>();
				auto tempNode = NodeType();
<<<<<<< HEAD
				this->color = tempNode.getColor();
			}
=======
				this->color = tempNode.getColor();
				this->connectionMade = false;
			}
>>>>>>> 2d8afe09

			Pin() : Pin(this->getNodeTypeName()) { }

			~Pin() {
				this->resetConnection();
			}

			string getTypeName() override {
				return string("Pin::") + this->getNodeTypeName();
			}
			
			string getNodeTypeName() override {
				return NodeType().getTypeName();
			}

			void connectTyped(shared_ptr<NodeType> node) {
				this->resetConnection();

				//trigger new connection events
				this->connection = node;
				this->onNewConnection(node);
				auto untypedNode = shared_ptr<Nodes::Base>(node);
				this->onNewConnectionUntyped(untypedNode);

				//if the node is deleted (whilst connected), then disconnect it
				//this ensures that onDeleteConnection is called
				//(note that because we use weak_ptr this isn't necessary for acceess violations)
				node->onDestroy.addListener([this]() {
					this->resetConnection();
				}, this);

				this->connectionMade = true;
			}

			void connect(shared_ptr<Nodes::Base> node) override {
				auto castNode = dynamic_pointer_cast<NodeType>(node);
				if (!castNode) {
					throw(ofxRulr::Exception("Cannot connect Pin of type [" + this->getNodeTypeName() + "] to Node of type [" + NodeType().getTypeName() + "]"));
				}
				this->connectTyped(castNode);
			}

			void resetConnection() override {
				auto node = this->getConnection(); // cache the connected node before removing connection
				this->connection.reset(); //we clear the state before firing the event (e.g. for rebuilding link list)

				if (this->connectionMade) {
					if (node) {
						this->onDeleteConnection.notifyListeners(node);
						auto untypedNode = shared_ptr<Nodes::Base>(node);
						this->onDeleteConnectionUntyped.notifyListeners(untypedNode);

						node->onDestroy.removeListeners(this);
					}
					else {
						//even if the node no longer exists, we still need to fire the event
						this->onDeleteConnection.notifyListeners(shared_ptr<NodeType>());
						this->onDeleteConnectionUntyped.notifyListeners(shared_ptr<Nodes::Base>());
					}
					this->connectionMade = false;
				}
			}
			
			shared_ptr<NodeType> getConnection() {
				return this->connection.lock();
			}
			
			/// Will return false if connected node is being destroyed even if the connection has not been fully destroyed
			bool isConnected() const override {
				return !this->connection.expired();
			}
			
			bool checkSupports(shared_ptr<Nodes::Base> node) const override {
				return (bool)dynamic_pointer_cast<NodeType>(node);
			}
			
			shared_ptr<Nodes::Base> getConnectionUntyped() const override {
				return this->connection.lock();
			}

			shared_ptr<ofImage> getNodeIcon() override {
				if (!this->icon) {
					this->icon = NodeType().getIcon();
				}
				return this->icon;
			}

			const ofColor & getNodeColor() const override {
				return this->color;
			}
			
			ofxLiquidEvent<shared_ptr<NodeType> > onNewConnection;
			ofxLiquidEvent<shared_ptr<NodeType> > onDeleteConnection; /// remember to check if the pointer is still valid
		protected:
			weak_ptr<NodeType> connection;
			bool connectionMade; // this will stay true temporarily to handle the case where connected node is deleted and weak_ptr becomes invalid
			shared_ptr<ofImage> icon;
			ofColor color;
		};

		typedef Utils::Set<AbstractPin> PinSet;
	}
}
<|MERGE_RESOLUTION|>--- conflicted
+++ resolved
@@ -1,167 +1,162 @@
-#pragma once
-
-#include "../Utils/Set.h"
-
-#include "../../../addons/ofxLiquidEvent/src/ofxLiquidEvent.h"
-#include "../../../addons/ofxCvGui/src/ofxCvGui/Element.h"
-
-#include <string>
-#include <memory>
-#include <vector>
-
-#include "ofxRulr/Graph/Editor/PinView.h"
-#include "ofxRulr/Exception.h"
-
-using namespace std;
-
-namespace ofxRulr {
-	namespace Graph {
-		class Node;
-
-		class AbstractPin : public ofxCvGui::Element {
-		public:
-			AbstractPin(string name);
-			virtual string getTypeName() = 0;
-			virtual string getNodeTypeName() = 0;
-			virtual void connect(shared_ptr<Nodes::Base> node) = 0;
-			virtual void resetConnection() = 0;
-			virtual bool isConnected() const = 0;
-			virtual bool checkSupports(shared_ptr<Nodes::Base>) const = 0;
-			virtual shared_ptr<Nodes::Base> getConnectionUntyped() const = 0;
-
-			virtual shared_ptr<ofImage> getNodeIcon() = 0;
-			virtual const ofColor & getNodeColor() const = 0;
-			
-			string getName() const;
-			ofVec2f getPinHeadPosition() const;
-			
-			ofxLiquidEvent<ofEventArgs> onBeginMakeConnection;
-			ofxLiquidEvent<ofxCvGui::MouseArguments> onReleaseMakeConnection;
-
-			ofxLiquidEvent<shared_ptr<Nodes::Base>> onNewConnectionUntyped;
-			ofxLiquidEvent<shared_ptr<Nodes::Base>> onDeleteConnectionUntyped;
-		protected:
-			shared_ptr<Editor::PinView> pinView;
-		private:
-			const string name;
-			ofVec2f pinHeadPosition;
-			ofVec2f globalElementPosition;
-		};
-
-		template<typename NodeType>
-		class Pin : public AbstractPin {
-		public:
-			Pin(string name) : AbstractPin(name) {
-				this->pinView->template setup<NodeType>();
-				auto tempNode = NodeType();
-<<<<<<< HEAD
-				this->color = tempNode.getColor();
-			}
-=======
-				this->color = tempNode.getColor();
-				this->connectionMade = false;
-			}
->>>>>>> 2d8afe09
-
-			Pin() : Pin(this->getNodeTypeName()) { }
-
-			~Pin() {
-				this->resetConnection();
-			}
-
-			string getTypeName() override {
-				return string("Pin::") + this->getNodeTypeName();
-			}
-			
-			string getNodeTypeName() override {
-				return NodeType().getTypeName();
-			}
-
-			void connectTyped(shared_ptr<NodeType> node) {
-				this->resetConnection();
-
-				//trigger new connection events
-				this->connection = node;
-				this->onNewConnection(node);
-				auto untypedNode = shared_ptr<Nodes::Base>(node);
-				this->onNewConnectionUntyped(untypedNode);
-
-				//if the node is deleted (whilst connected), then disconnect it
-				//this ensures that onDeleteConnection is called
-				//(note that because we use weak_ptr this isn't necessary for acceess violations)
-				node->onDestroy.addListener([this]() {
-					this->resetConnection();
-				}, this);
-
-				this->connectionMade = true;
-			}
-
-			void connect(shared_ptr<Nodes::Base> node) override {
-				auto castNode = dynamic_pointer_cast<NodeType>(node);
-				if (!castNode) {
-					throw(ofxRulr::Exception("Cannot connect Pin of type [" + this->getNodeTypeName() + "] to Node of type [" + NodeType().getTypeName() + "]"));
-				}
-				this->connectTyped(castNode);
-			}
-
-			void resetConnection() override {
-				auto node = this->getConnection(); // cache the connected node before removing connection
-				this->connection.reset(); //we clear the state before firing the event (e.g. for rebuilding link list)
-
-				if (this->connectionMade) {
-					if (node) {
-						this->onDeleteConnection.notifyListeners(node);
-						auto untypedNode = shared_ptr<Nodes::Base>(node);
-						this->onDeleteConnectionUntyped.notifyListeners(untypedNode);
-
-						node->onDestroy.removeListeners(this);
-					}
-					else {
-						//even if the node no longer exists, we still need to fire the event
-						this->onDeleteConnection.notifyListeners(shared_ptr<NodeType>());
-						this->onDeleteConnectionUntyped.notifyListeners(shared_ptr<Nodes::Base>());
-					}
-					this->connectionMade = false;
-				}
-			}
-			
-			shared_ptr<NodeType> getConnection() {
-				return this->connection.lock();
-			}
-			
-			/// Will return false if connected node is being destroyed even if the connection has not been fully destroyed
-			bool isConnected() const override {
-				return !this->connection.expired();
-			}
-			
-			bool checkSupports(shared_ptr<Nodes::Base> node) const override {
-				return (bool)dynamic_pointer_cast<NodeType>(node);
-			}
-			
-			shared_ptr<Nodes::Base> getConnectionUntyped() const override {
-				return this->connection.lock();
-			}
-
-			shared_ptr<ofImage> getNodeIcon() override {
-				if (!this->icon) {
-					this->icon = NodeType().getIcon();
-				}
-				return this->icon;
-			}
-
-			const ofColor & getNodeColor() const override {
-				return this->color;
-			}
-			
-			ofxLiquidEvent<shared_ptr<NodeType> > onNewConnection;
-			ofxLiquidEvent<shared_ptr<NodeType> > onDeleteConnection; /// remember to check if the pointer is still valid
-		protected:
-			weak_ptr<NodeType> connection;
-			bool connectionMade; // this will stay true temporarily to handle the case where connected node is deleted and weak_ptr becomes invalid
-			shared_ptr<ofImage> icon;
-			ofColor color;
-		};
-
-		typedef Utils::Set<AbstractPin> PinSet;
-	}
-}
+#pragma once
+
+#include "../Utils/Set.h"
+
+#include "../../../addons/ofxLiquidEvent/src/ofxLiquidEvent.h"
+#include "../../../addons/ofxCvGui/src/ofxCvGui/Element.h"
+
+#include <string>
+#include <memory>
+#include <vector>
+
+#include "ofxRulr/Graph/Editor/PinView.h"
+#include "ofxRulr/Exception.h"
+
+using namespace std;
+
+namespace ofxRulr {
+	namespace Graph {
+		class Node;
+
+		class AbstractPin : public ofxCvGui::Element {
+		public:
+			AbstractPin(string name);
+			virtual string getTypeName() = 0;
+			virtual string getNodeTypeName() = 0;
+			virtual void connect(shared_ptr<Nodes::Base> node) = 0;
+			virtual void resetConnection() = 0;
+			virtual bool isConnected() const = 0;
+			virtual bool checkSupports(shared_ptr<Nodes::Base>) const = 0;
+			virtual shared_ptr<Nodes::Base> getConnectionUntyped() const = 0;
+
+			virtual shared_ptr<ofImage> getNodeIcon() = 0;
+			virtual const ofColor & getNodeColor() const = 0;
+			
+			string getName() const;
+			ofVec2f getPinHeadPosition() const;
+			
+			ofxLiquidEvent<ofEventArgs> onBeginMakeConnection;
+			ofxLiquidEvent<ofxCvGui::MouseArguments> onReleaseMakeConnection;
+
+			ofxLiquidEvent<shared_ptr<Nodes::Base>> onNewConnectionUntyped;
+			ofxLiquidEvent<shared_ptr<Nodes::Base>> onDeleteConnectionUntyped;
+		protected:
+			shared_ptr<Editor::PinView> pinView;
+		private:
+			const string name;
+			ofVec2f pinHeadPosition;
+			ofVec2f globalElementPosition;
+		};
+
+		template<typename NodeType>
+		class Pin : public AbstractPin {
+		public:
+			Pin(string name) : AbstractPin(name) {
+				this->pinView->template setup<NodeType>();
+				auto tempNode = NodeType();
+				this->color = tempNode.getColor();+				this->connectionMade = false;+			}
+
+			Pin() : Pin(this->getNodeTypeName()) { }
+
+			~Pin() {
+				this->resetConnection();
+			}
+
+			string getTypeName() override {
+				return string("Pin::") + this->getNodeTypeName();
+			}
+			
+			string getNodeTypeName() override {
+				return NodeType().getTypeName();
+			}
+
+			void connectTyped(shared_ptr<NodeType> node) {
+				this->resetConnection();
+
+				//trigger new connection events
+				this->connection = node;
+				this->onNewConnection(node);
+				auto untypedNode = shared_ptr<Nodes::Base>(node);
+				this->onNewConnectionUntyped(untypedNode);
+
+				//if the node is deleted (whilst connected), then disconnect it
+				//this ensures that onDeleteConnection is called
+				//(note that because we use weak_ptr this isn't necessary for acceess violations)
+				node->onDestroy.addListener([this]() {
+					this->resetConnection();
+				}, this);
+
+				this->connectionMade = true;
+			}
+
+			void connect(shared_ptr<Nodes::Base> node) override {
+				auto castNode = dynamic_pointer_cast<NodeType>(node);
+				if (!castNode) {
+					throw(ofxRulr::Exception("Cannot connect Pin of type [" + this->getNodeTypeName() + "] to Node of type [" + NodeType().getTypeName() + "]"));
+				}
+				this->connectTyped(castNode);
+			}
+
+			void resetConnection() override {
+				auto node = this->getConnection(); // cache the connected node before removing connection
+				this->connection.reset(); //we clear the state before firing the event (e.g. for rebuilding link list)
+
+				if (this->connectionMade) {
+					if (node) {
+						this->onDeleteConnection.notifyListeners(node);
+						auto untypedNode = shared_ptr<Nodes::Base>(node);
+						this->onDeleteConnectionUntyped.notifyListeners(untypedNode);
+
+						node->onDestroy.removeListeners(this);
+					}
+					else {
+						//even if the node no longer exists, we still need to fire the event
+						this->onDeleteConnection.notifyListeners(shared_ptr<NodeType>());
+						this->onDeleteConnectionUntyped.notifyListeners(shared_ptr<Nodes::Base>());
+					}
+					this->connectionMade = false;
+				}
+			}
+			
+			shared_ptr<NodeType> getConnection() {
+				return this->connection.lock();
+			}
+			
+			/// Will return false if connected node is being destroyed even if the connection has not been fully destroyed
+			bool isConnected() const override {
+				return !this->connection.expired();
+			}
+			
+			bool checkSupports(shared_ptr<Nodes::Base> node) const override {
+				return (bool)dynamic_pointer_cast<NodeType>(node);
+			}
+			
+			shared_ptr<Nodes::Base> getConnectionUntyped() const override {
+				return this->connection.lock();
+			}
+
+			shared_ptr<ofImage> getNodeIcon() override {
+				if (!this->icon) {
+					this->icon = NodeType().getIcon();
+				}
+				return this->icon;
+			}
+
+			const ofColor & getNodeColor() const override {
+				return this->color;
+			}
+			
+			ofxLiquidEvent<shared_ptr<NodeType> > onNewConnection;
+			ofxLiquidEvent<shared_ptr<NodeType> > onDeleteConnection; /// remember to check if the pointer is still valid
+		protected:
+			weak_ptr<NodeType> connection;
+			bool connectionMade; // this will stay true temporarily to handle the case where connected node is deleted and weak_ptr becomes invalid
+			shared_ptr<ofImage> icon;
+			ofColor color;
+		};
+
+		typedef Utils::Set<AbstractPin> PinSet;
+	}
+}