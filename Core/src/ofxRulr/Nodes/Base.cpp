#include "pch_RulrCore.h"
#include "Base.h"

#include "ofxRulr/Graph/Editor/NodeHost.h"
#include "../Exception.h"
#include "Graphics.h"

using namespace ofxCvGui;

namespace ofxRulr {
	namespace Nodes {
		//----------
		Base::Base() {
			this->initialized = false;
			this->lastFrameUpdate = 0;
			this->updateAllInputsFirst = true;
		}

		//----------
		Base::~Base() {
			if (this->initialized) {
				//pins will try to notify this node when connections are dropped, so drop the pins first
				for (auto pin : this->inputPins) {
					pin->resetConnection();
				}
				this->onDestroy.notifyListenersInReverse();
				this->initialized = false;
			}
		}

		//----------
		string Base::getTypeName() const {
			return "Node";
		}

		//----------
		void Base::init() {
<<<<<<< HEAD
			this->onSerialize.addListener([this](Json::Value & json) {
				Utils::Serializable::serialize(json, this->nodeParameters);
			}, this);

			this->onDeserialize.addListener([this](const Json::Value & json) {
				Utils::Serializable::deserialize(json, this->nodeParameters);
			}, this);

=======
>>>>>>> adabbf39
			this->onPopulateInspector.addListener([this](ofxCvGui::InspectArguments & args) {
				this->populateInspector(args);
			}, this, 99999); // populate the inspector with this at the top. We call notify in reverse for inheritance

			
			//notify the subclasses to init
			this->onInit.notifyListeners();
			this->initialized = true;
		}

		//----------
		void Base::update() {
			auto currentFrameIndex = ofGetFrameNum() + 1; // otherwise confusions at 0th frame
			if (currentFrameIndex > this->lastFrameUpdate) {
				this->lastFrameUpdate = currentFrameIndex;
				if (this->updateAllInputsFirst) {
					for (auto inputPin : this->inputPins) {
						auto inputNode = inputPin->getConnectionUntyped();
						if (inputNode) {
							inputNode->update();
						}
					}
				}
				this->onUpdate.notifyListeners();
			}
		}

		//----------
		string Base::getName() const {
			if (this->name.empty()) {
				return this->getTypeName();
			} else {
				return this->name;
			}
		}

		//----------
		void Base::setName(const string name) {
			this->name = name;
		}

		//----------
		void Base::setNodeHost(Graph::Editor::NodeHost * nodeHost) {
			this->nodeHost = nodeHost;
		}

		//----------
		Graph::Editor::NodeHost * Base::getNodeHost() const {
			return this->nodeHost;
		}

		//----------
		shared_ptr<ofImage> Base::getIcon() {
			if (!this->icon) {
				this->icon = Graphics::X().getIcon(this->getTypeName());
			}
			return this->icon;
		}

		//----------
		const ofColor & Base::getColor() {
			if (!this->color) {
				this->color = make_shared<ofColor>(Graphics::X().getColor(this->getTypeName()));
			}
			return * this->color;
		}

		//----------
		void Base::setIcon(shared_ptr<ofImage> icon) {
			this->icon = icon;
		}

		//----------
		void Base::setColor(const ofColor & color) {
			this->color = make_shared<ofColor>(color);
		}

		//----------
		const Graph::PinSet & Base::getInputPins() const {
			return this->inputPins;
		}

		//----------
		void Base::populateInspector(ofxCvGui::InspectArguments &inspectArguments) {
			auto inspector = inspectArguments.inspector;
			
			auto nameWidget = inspector->add(new Widgets::Title(this->getName(), ofxCvGui::Widgets::Title::Level::H1));
			auto nameWidgetWeak = weak_ptr<Element>(nameWidget);
			nameWidget->onDraw += [this](ofxCvGui::DrawArguments & args) {
				ofxAssets::image("ofxCvGui::edit").draw(ofRectangle(args.localBounds.width - 20, 5, 15, 15));
			};
			nameWidget->onMouseReleased += [this, nameWidgetWeak](ofxCvGui::MouseArguments & args) {
				auto nameWidget = nameWidgetWeak.lock();
				if (nameWidget) {
					auto result = ofSystemTextBoxDialog("Change name of [" + this->getTypeName() + "] node (" + this->getName() + ")");
					if (result != "") {
						this->setName(result);
						nameWidget->setCaption(result);
					}
				}
			};

			inspector->add(new Widgets::Title(this->getTypeName(), ofxCvGui::Widgets::Title::Level::H3));

			inspector->add(new Widgets::Button("Save Node...", [this] () {
				try {
					auto result = ofSystemSaveDialog(this->getDefaultFilename(), "Save node [" + this->getName() + "] as json");
					if (result.bSuccess) {
						this->save(result.getPath());
					}
				}
				RULR_CATCH_ALL_TO_ALERT
			}));

			inspector->add(new Widgets::Button("Load Node...", [this] () {
				try {
					auto result = ofSystemLoadDialog("Load node [" + this->getName() + "] from json");
					if (result.bSuccess) {
						this->load(result.getPath());
					}
				}
				RULR_CATCH_ALL_TO_ALERT
			}));

<<<<<<< HEAD
			inspector->addToggle(this->nodeParameters.drawToWorld);

=======
>>>>>>> adabbf39
			//pin status
			for (auto inputPin : this->getInputPins()) {
				inspector->add(new Widgets::Indicator(inputPin->getName(), [inputPin]() {
					return (Widgets::Indicator::Status) inputPin->isConnected();
				}));
			}

			//node parameters
			inspector->add(new Widgets::Spacer());
		}

		//----------
		void Base::drawWorld() {
<<<<<<< HEAD
			if (this->nodeParameters.drawToWorld) {
				this->onDrawWorld.notifyListeners();
			}
=======
			this->onDrawWorld.notifyListeners();
>>>>>>> adabbf39
		}

		//----------
		void Base::drawStencil() {
			this->onDrawStencil.notifyListeners();
		}

		//----------
		void Base::throwIfMissingAnyConnection() const {
			const auto inputPins = this->getInputPins();
			for(auto & inputPin : inputPins) {
				if (!inputPin->isConnected()) {
					stringstream message;
					message << "Node [" << this->getTypeName() << "] is missing connection [" << inputPin->getName() << "]";
					throw(Exception(message.str()));
				}
			}
		}

		//----------
		void Base::manageParameters(ofParameterGroup & parameters, bool addToInspector) {
			this->onSerialize += [&parameters](Json::Value & json) {
				Utils::Serializable::serialize(json, parameters);
			};
			this->onDeserialize += [&parameters](const Json::Value & json) {
				Utils::Serializable::deserialize(json, parameters);
			};
			if (addToInspector) {
				this->onPopulateInspector += [&parameters](ofxCvGui::InspectArguments & args) {
					args.inspector->addParameterGroup(parameters);
				};
			}
		}

		//----------
		void Base::addInput(shared_ptr<Graph::AbstractPin> pin) {
			//setup events to fire on this node for this pin
			auto pinWeak = weak_ptr<Graph::AbstractPin>(pin);
			pin->onNewConnectionUntyped += [this, pinWeak](shared_ptr<Base> &) {
				auto pin = pinWeak.lock();
				if (pin) {
					this->onConnect(pin);
				}
				this->onAnyInputConnectionChanged.notifyListeners();
			};
			pin->onDeleteConnectionUntyped += [this, pinWeak](shared_ptr<Base> &) {
				auto pin = pinWeak.lock();
				if (pin) {
					this->onDisconnect(pin);
				}
				this->onAnyInputConnectionChanged.notifyListeners();
			};

			this->inputPins.add(pin);
		}

		//----------
		void Base::removeInput(shared_ptr<Graph::AbstractPin> pin) {
			this->inputPins.remove(pin);
		}

		//----------
		void Base::clearInputs() {
			this->inputPins.clear();
		}

		//----------
		void Base::setUpdateAllInputsFirst(bool updateAllInputsFirst) {
			this->updateAllInputsFirst = updateAllInputsFirst;
		}

		//----------
		bool Base::getUpdateAllInputsFirst() const {
			return this->updateAllInputsFirst;
		}
	}
}<|MERGE_RESOLUTION|>--- conflicted
+++ resolved
@@ -1,274 +1,252 @@
-#include "pch_RulrCore.h"
-#include "Base.h"
-
-#include "ofxRulr/Graph/Editor/NodeHost.h"
-#include "../Exception.h"
-#include "Graphics.h"
-
-using namespace ofxCvGui;
-
-namespace ofxRulr {
-	namespace Nodes {
-		//----------
-		Base::Base() {
-			this->initialized = false;
-			this->lastFrameUpdate = 0;
-			this->updateAllInputsFirst = true;
-		}
-
-		//----------
-		Base::~Base() {
-			if (this->initialized) {
-				//pins will try to notify this node when connections are dropped, so drop the pins first
-				for (auto pin : this->inputPins) {
-					pin->resetConnection();
-				}
-				this->onDestroy.notifyListenersInReverse();
-				this->initialized = false;
-			}
-		}
-
-		//----------
-		string Base::getTypeName() const {
-			return "Node";
-		}
-
-		//----------
-		void Base::init() {
-<<<<<<< HEAD
-			this->onSerialize.addListener([this](Json::Value & json) {
-				Utils::Serializable::serialize(json, this->nodeParameters);
-			}, this);
-
-			this->onDeserialize.addListener([this](const Json::Value & json) {
-				Utils::Serializable::deserialize(json, this->nodeParameters);
-			}, this);
-
-=======
->>>>>>> adabbf39
-			this->onPopulateInspector.addListener([this](ofxCvGui::InspectArguments & args) {
-				this->populateInspector(args);
-			}, this, 99999); // populate the inspector with this at the top. We call notify in reverse for inheritance
-
-			
-			//notify the subclasses to init
-			this->onInit.notifyListeners();
-			this->initialized = true;
-		}
-
-		//----------
-		void Base::update() {
-			auto currentFrameIndex = ofGetFrameNum() + 1; // otherwise confusions at 0th frame
-			if (currentFrameIndex > this->lastFrameUpdate) {
-				this->lastFrameUpdate = currentFrameIndex;
-				if (this->updateAllInputsFirst) {
-					for (auto inputPin : this->inputPins) {
-						auto inputNode = inputPin->getConnectionUntyped();
-						if (inputNode) {
-							inputNode->update();
-						}
-					}
-				}
-				this->onUpdate.notifyListeners();
-			}
-		}
-
-		//----------
-		string Base::getName() const {
-			if (this->name.empty()) {
-				return this->getTypeName();
-			} else {
-				return this->name;
-			}
-		}
-
-		//----------
-		void Base::setName(const string name) {
-			this->name = name;
-		}
-
-		//----------
-		void Base::setNodeHost(Graph::Editor::NodeHost * nodeHost) {
-			this->nodeHost = nodeHost;
-		}
-
-		//----------
-		Graph::Editor::NodeHost * Base::getNodeHost() const {
-			return this->nodeHost;
-		}
-
-		//----------
-		shared_ptr<ofImage> Base::getIcon() {
-			if (!this->icon) {
-				this->icon = Graphics::X().getIcon(this->getTypeName());
-			}
-			return this->icon;
-		}
-
-		//----------
-		const ofColor & Base::getColor() {
-			if (!this->color) {
-				this->color = make_shared<ofColor>(Graphics::X().getColor(this->getTypeName()));
-			}
-			return * this->color;
-		}
-
-		//----------
-		void Base::setIcon(shared_ptr<ofImage> icon) {
-			this->icon = icon;
-		}
-
-		//----------
-		void Base::setColor(const ofColor & color) {
-			this->color = make_shared<ofColor>(color);
-		}
-
-		//----------
-		const Graph::PinSet & Base::getInputPins() const {
-			return this->inputPins;
-		}
-
-		//----------
-		void Base::populateInspector(ofxCvGui::InspectArguments &inspectArguments) {
-			auto inspector = inspectArguments.inspector;
-			
-			auto nameWidget = inspector->add(new Widgets::Title(this->getName(), ofxCvGui::Widgets::Title::Level::H1));
-			auto nameWidgetWeak = weak_ptr<Element>(nameWidget);
-			nameWidget->onDraw += [this](ofxCvGui::DrawArguments & args) {
-				ofxAssets::image("ofxCvGui::edit").draw(ofRectangle(args.localBounds.width - 20, 5, 15, 15));
-			};
-			nameWidget->onMouseReleased += [this, nameWidgetWeak](ofxCvGui::MouseArguments & args) {
-				auto nameWidget = nameWidgetWeak.lock();
-				if (nameWidget) {
-					auto result = ofSystemTextBoxDialog("Change name of [" + this->getTypeName() + "] node (" + this->getName() + ")");
-					if (result != "") {
-						this->setName(result);
-						nameWidget->setCaption(result);
-					}
-				}
-			};
-
-			inspector->add(new Widgets::Title(this->getTypeName(), ofxCvGui::Widgets::Title::Level::H3));
-
-			inspector->add(new Widgets::Button("Save Node...", [this] () {
-				try {
-					auto result = ofSystemSaveDialog(this->getDefaultFilename(), "Save node [" + this->getName() + "] as json");
-					if (result.bSuccess) {
-						this->save(result.getPath());
-					}
-				}
-				RULR_CATCH_ALL_TO_ALERT
-			}));
-
-			inspector->add(new Widgets::Button("Load Node...", [this] () {
-				try {
-					auto result = ofSystemLoadDialog("Load node [" + this->getName() + "] from json");
-					if (result.bSuccess) {
-						this->load(result.getPath());
-					}
-				}
-				RULR_CATCH_ALL_TO_ALERT
-			}));
-
-<<<<<<< HEAD
-			inspector->addToggle(this->nodeParameters.drawToWorld);
-
-=======
->>>>>>> adabbf39
-			//pin status
-			for (auto inputPin : this->getInputPins()) {
-				inspector->add(new Widgets::Indicator(inputPin->getName(), [inputPin]() {
-					return (Widgets::Indicator::Status) inputPin->isConnected();
-				}));
-			}
-
-			//node parameters
-			inspector->add(new Widgets::Spacer());
-		}
-
-		//----------
-		void Base::drawWorld() {
-<<<<<<< HEAD
-			if (this->nodeParameters.drawToWorld) {
-				this->onDrawWorld.notifyListeners();
-			}
-=======
-			this->onDrawWorld.notifyListeners();
->>>>>>> adabbf39
-		}
-
-		//----------
-		void Base::drawStencil() {
-			this->onDrawStencil.notifyListeners();
-		}
-
-		//----------
-		void Base::throwIfMissingAnyConnection() const {
-			const auto inputPins = this->getInputPins();
-			for(auto & inputPin : inputPins) {
-				if (!inputPin->isConnected()) {
-					stringstream message;
-					message << "Node [" << this->getTypeName() << "] is missing connection [" << inputPin->getName() << "]";
-					throw(Exception(message.str()));
-				}
-			}
-		}
-
-		//----------
-		void Base::manageParameters(ofParameterGroup & parameters, bool addToInspector) {
-			this->onSerialize += [&parameters](Json::Value & json) {
-				Utils::Serializable::serialize(json, parameters);
-			};
-			this->onDeserialize += [&parameters](const Json::Value & json) {
-				Utils::Serializable::deserialize(json, parameters);
-			};
-			if (addToInspector) {
-				this->onPopulateInspector += [&parameters](ofxCvGui::InspectArguments & args) {
-					args.inspector->addParameterGroup(parameters);
-				};
-			}
-		}
-
-		//----------
-		void Base::addInput(shared_ptr<Graph::AbstractPin> pin) {
-			//setup events to fire on this node for this pin
-			auto pinWeak = weak_ptr<Graph::AbstractPin>(pin);
-			pin->onNewConnectionUntyped += [this, pinWeak](shared_ptr<Base> &) {
-				auto pin = pinWeak.lock();
-				if (pin) {
-					this->onConnect(pin);
-				}
-				this->onAnyInputConnectionChanged.notifyListeners();
-			};
-			pin->onDeleteConnectionUntyped += [this, pinWeak](shared_ptr<Base> &) {
-				auto pin = pinWeak.lock();
-				if (pin) {
-					this->onDisconnect(pin);
-				}
-				this->onAnyInputConnectionChanged.notifyListeners();
-			};
-
-			this->inputPins.add(pin);
-		}
-
-		//----------
-		void Base::removeInput(shared_ptr<Graph::AbstractPin> pin) {
-			this->inputPins.remove(pin);
-		}
-
-		//----------
-		void Base::clearInputs() {
-			this->inputPins.clear();
-		}
-
-		//----------
-		void Base::setUpdateAllInputsFirst(bool updateAllInputsFirst) {
-			this->updateAllInputsFirst = updateAllInputsFirst;
-		}
-
-		//----------
-		bool Base::getUpdateAllInputsFirst() const {
-			return this->updateAllInputsFirst;
-		}
-	}
+#include "pch_RulrCore.h"
+#include "Base.h"
+
+#include "ofxRulr/Graph/Editor/NodeHost.h"
+#include "../Exception.h"
+#include "Graphics.h"
+
+using namespace ofxCvGui;
+
+namespace ofxRulr {
+	namespace Nodes {
+		//----------
+		Base::Base() {
+			this->initialized = false;
+			this->lastFrameUpdate = 0;
+			this->updateAllInputsFirst = true;
+		}
+
+		//----------
+		Base::~Base() {
+			if (this->initialized) {
+				//pins will try to notify this node when connections are dropped, so drop the pins first
+				for (auto pin : this->inputPins) {
+					pin->resetConnection();
+				}
+				this->onDestroy.notifyListenersInReverse();
+				this->initialized = false;
+			}
+		}
+
+		//----------
+		string Base::getTypeName() const {
+			return "Node";
+		}
+
+		//----------
+		void Base::init() {
+			this->onPopulateInspector.addListener([this](ofxCvGui::InspectArguments & args) {
+				this->populateInspector(args);
+			}, this, 99999); // populate the inspector with this at the top. We call notify in reverse for inheritance
+
+			
+			//notify the subclasses to init
+			this->onInit.notifyListeners();
+			this->initialized = true;
+		}
+
+		//----------
+		void Base::update() {
+			auto currentFrameIndex = ofGetFrameNum() + 1; // otherwise confusions at 0th frame
+			if (currentFrameIndex > this->lastFrameUpdate) {
+				this->lastFrameUpdate = currentFrameIndex;
+				if (this->updateAllInputsFirst) {
+					for (auto inputPin : this->inputPins) {
+						auto inputNode = inputPin->getConnectionUntyped();
+						if (inputNode) {
+							inputNode->update();
+						}
+					}
+				}
+				this->onUpdate.notifyListeners();
+			}
+		}
+
+		//----------
+		string Base::getName() const {
+			if (this->name.empty()) {
+				return this->getTypeName();
+			} else {
+				return this->name;
+			}
+		}
+
+		//----------
+		void Base::setName(const string name) {
+			this->name = name;
+		}
+
+		//----------
+		void Base::setNodeHost(Graph::Editor::NodeHost * nodeHost) {
+			this->nodeHost = nodeHost;
+		}
+
+		//----------
+		Graph::Editor::NodeHost * Base::getNodeHost() const {
+			return this->nodeHost;
+		}
+
+		//----------
+		shared_ptr<ofImage> Base::getIcon() {
+			if (!this->icon) {
+				this->icon = Graphics::X().getIcon(this->getTypeName());
+			}
+			return this->icon;
+		}
+
+		//----------
+		const ofColor & Base::getColor() {
+			if (!this->color) {
+				this->color = make_shared<ofColor>(Graphics::X().getColor(this->getTypeName()));
+			}
+			return * this->color;
+		}
+
+		//----------
+		void Base::setIcon(shared_ptr<ofImage> icon) {
+			this->icon = icon;
+		}
+
+		//----------
+		void Base::setColor(const ofColor & color) {
+			this->color = make_shared<ofColor>(color);
+		}
+
+		//----------
+		const Graph::PinSet & Base::getInputPins() const {
+			return this->inputPins;
+		}
+
+		//----------
+		void Base::populateInspector(ofxCvGui::InspectArguments &inspectArguments) {
+			auto inspector = inspectArguments.inspector;
+			
+			auto nameWidget = inspector->add(new Widgets::Title(this->getName(), ofxCvGui::Widgets::Title::Level::H1));
+			auto nameWidgetWeak = weak_ptr<Element>(nameWidget);
+			nameWidget->onDraw += [this](ofxCvGui::DrawArguments & args) {
+				ofxAssets::image("ofxCvGui::edit").draw(ofRectangle(args.localBounds.width - 20, 5, 15, 15));
+			};
+			nameWidget->onMouseReleased += [this, nameWidgetWeak](ofxCvGui::MouseArguments & args) {
+				auto nameWidget = nameWidgetWeak.lock();
+				if (nameWidget) {
+					auto result = ofSystemTextBoxDialog("Change name of [" + this->getTypeName() + "] node (" + this->getName() + ")");
+					if (result != "") {
+						this->setName(result);
+						nameWidget->setCaption(result);
+					}
+				}
+			};
+
+			inspector->add(new Widgets::Title(this->getTypeName(), ofxCvGui::Widgets::Title::Level::H3));
+
+			inspector->add(new Widgets::Button("Save Node...", [this] () {
+				try {
+					auto result = ofSystemSaveDialog(this->getDefaultFilename(), "Save node [" + this->getName() + "] as json");
+					if (result.bSuccess) {
+						this->save(result.getPath());
+					}
+				}
+				RULR_CATCH_ALL_TO_ALERT
+			}));
+
+			inspector->add(new Widgets::Button("Load Node...", [this] () {
+				try {
+					auto result = ofSystemLoadDialog("Load node [" + this->getName() + "] from json");
+					if (result.bSuccess) {
+						this->load(result.getPath());
+					}
+				}
+				RULR_CATCH_ALL_TO_ALERT
+			}));
+
+			//pin status
+			for (auto inputPin : this->getInputPins()) {
+				inspector->add(new Widgets::Indicator(inputPin->getName(), [inputPin]() {
+					return (Widgets::Indicator::Status) inputPin->isConnected();
+				}));
+			}
+
+			//node parameters
+			inspector->add(new Widgets::Spacer());
+		}
+
+		//----------
+		void Base::drawWorld() {
+			this->onDrawWorld.notifyListeners();
+		}
+
+		//----------
+		void Base::drawStencil() {
+			this->onDrawStencil.notifyListeners();
+		}
+
+		//----------
+		void Base::throwIfMissingAnyConnection() const {
+			const auto inputPins = this->getInputPins();
+			for(auto & inputPin : inputPins) {
+				if (!inputPin->isConnected()) {
+					stringstream message;
+					message << "Node [" << this->getTypeName() << "] is missing connection [" << inputPin->getName() << "]";
+					throw(Exception(message.str()));
+				}
+			}
+		}
+
+		//----------
+		void Base::manageParameters(ofParameterGroup & parameters, bool addToInspector) {
+			this->onSerialize += [&parameters](Json::Value & json) {
+				Utils::Serializable::serialize(json, parameters);
+			};
+			this->onDeserialize += [&parameters](const Json::Value & json) {
+				Utils::Serializable::deserialize(json, parameters);
+			};
+			if (addToInspector) {
+				this->onPopulateInspector += [&parameters](ofxCvGui::InspectArguments & args) {
+					args.inspector->addParameterGroup(parameters);
+				};
+			}
+		}
+
+		//----------
+		void Base::addInput(shared_ptr<Graph::AbstractPin> pin) {
+			//setup events to fire on this node for this pin
+			auto pinWeak = weak_ptr<Graph::AbstractPin>(pin);
+			pin->onNewConnectionUntyped += [this, pinWeak](shared_ptr<Base> &) {
+				auto pin = pinWeak.lock();
+				if (pin) {
+					this->onConnect(pin);
+				}
+				this->onAnyInputConnectionChanged.notifyListeners();
+			};
+			pin->onDeleteConnectionUntyped += [this, pinWeak](shared_ptr<Base> &) {
+				auto pin = pinWeak.lock();
+				if (pin) {
+					this->onDisconnect(pin);
+				}
+				this->onAnyInputConnectionChanged.notifyListeners();
+			};
+
+			this->inputPins.add(pin);
+		}
+
+		//----------
+		void Base::removeInput(shared_ptr<Graph::AbstractPin> pin) {
+			this->inputPins.remove(pin);
+		}
+
+		//----------
+		void Base::clearInputs() {
+			this->inputPins.clear();
+		}
+
+		//----------
+		void Base::setUpdateAllInputsFirst(bool updateAllInputsFirst) {
+			this->updateAllInputsFirst = updateAllInputsFirst;
+		}
+
+		//----------
+		bool Base::getUpdateAllInputsFirst() const {
+			return this->updateAllInputsFirst;
+		}
+	}
 }